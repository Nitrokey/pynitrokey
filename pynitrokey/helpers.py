# -*- coding: utf-8 -*-
#
# Copyright 2019 SoloKeys Developers
#
# Licensed under the Apache License, Version 2.0, <LICENSE-APACHE or
# http://apache.org/licenses/LICENSE-2.0> or the MIT license <LICENSE-MIT or
# http://opensource.org/licenses/MIT>, at your option. This file may not be
# copied, modified, or distributed except according to those terms.

import ctypes
import functools
import logging
import os
import platform
import signal
import sys
import time
from contextlib import contextmanager
from getpass import getpass
from numbers import Number
from threading import Event, Timer
from typing import Any, Iterator, List, Optional

import click
from tqdm import tqdm

from pynitrokey.confconsts import (
    LOG_FN,
    SUPPORT_EMAIL,
    SUPPORT_URL,
    UDEV_URL,
    VERBOSE,
    Verbosity,
)

STDOUT_PRINT = True


def to_websafe(data):
    data = data.replace("+", "-")
    data = data.replace("/", "_")
    data = data.replace("=", "")
    return data


def from_websafe(data):
    data = data.replace("-", "+")
    data = data.replace("_", "/")
    return data + "=="[: (3 * len(data)) % 4]


class ProgressBar:
    """
    Helper class for progress bars where the total length of the progress bar
    is not available before the first iteration.
    """

    def __init__(self, **kwargs) -> None:
        self.bar: Optional[tqdm] = None
        self.kwargs = kwargs
        self.sum = 0

    def __enter__(self) -> "ProgressBar":
        return self

    def __exit__(self, exc_type, exc_val, exc_tb) -> None:
        self.close()

    def update(self, n: int, total: int) -> None:
        if not self.bar:
            self.bar = tqdm(total=total, **self.kwargs)
        self.bar.update(n)
        self.sum += n

    def update_sum(self, n: int, total: int) -> None:
        if not self.bar:
            self.bar = tqdm(total=total, **self.kwargs)
        if n > self.sum:
            self.bar.update(n - self.sum)
            self.sum = n

    def close(self) -> None:
        if self.bar:
            self.bar.close()


class DownloadProgressBar(ProgressBar):
    """
    Helper class for progress bars for downloading a file.
    """

    def __init__(self, desc: str) -> None:
        super().__init__(desc=f"Download {desc}", unit="B", unit_scale=True)


class Timeout(object):
    """
    Utility class for adding a timeout to an event.
    :param time_or_event: A number, in seconds, or a threading.Event object.
    :ivar event: The Event associated with the Timeout.
    :ivar timer: The Timer associated with the Timeout, if any.
    """

    def __init__(self, time_or_event):
        if isinstance(time_or_event, Number):
            self.event = Event()
            self.timer = Timer(time_or_event, self.event.set)
        else:
            self.event = time_or_event
            self.timer = None

    def __enter__(self):
        if self.timer:
            self.timer.start()
        return self.event

    def __exit__(self, exc_type, exc_val, exc_tb):
        if self.timer:
            self.timer.join()
            self.timer.cancel()


class Try:
    """Utility class for an execution of a repeated action with Retries."""

    def __init__(self, i: int, retries: int) -> None:
        self.i = i
        self.retries = retries

    def __str__(self) -> str:
        return f"try {self.i + 1} of {self.retries}"

    def __repr__(self) -> str:
        return f"Try(i={self.i}, retries={self.retries})"


class Retries:
    """Utility class for repeating an action multiple times until it succeeds."""

    def __init__(self, retries: int, timeout: float = 0.5) -> None:
        self.retries = retries
        self.i = 0
        self.timeout = timeout

    def __iter__(self) -> "Retries":
        return self

    def __next__(self) -> Try:
        if self.i >= self.retries:
            raise StopIteration
        if self.i > 0:
            time.sleep(self.timeout)
        t = Try(self.i, self.retries)
        self.i += 1
        return t


# @todo: introduce granularization: dbg, info, err (warn?)
#        + machine-readable
#        + logfile-only (partly solved)
def local_print(*messages, **kwargs):
    """
    application-wide logging function
    `messages`:   `str`         -> log single string
                  `Exception`   -> log exception
                  `list of ...` -> list of either `str` or `Exception` handle serialized
    """
    passed_exc = None
    logger = logging.getLogger()

    for item in messages:
        # handle exception in order as, if it is a regular message
        if isinstance(item, Exception):
            logger.exception(item)
            passed_exc = item
            item = repr(item)
            item = "\tException encountered: " + item

        # just a newline, don't log to file...
        elif item is None or item == "":
            item = ""

        # logfile debug output
        else:
            whereto = "print: " if STDOUT_PRINT else ""
            logger.debug(f"{whereto}{str(item).strip()}")

        # to stdout
        if STDOUT_PRINT:
            print(item, **kwargs)

    # handle `passed_exc`: re-raise on debug verbosity!
    if VERBOSE == Verbosity.debug and passed_exc:
        raise passed_exc


def local_critical(*messages, support_hint=True, ret_code=1, **kwargs):
    global STDOUT_PRINT
    messages = ["Critical error:"] + list(messages)
    local_print(*messages, **kwargs)
    if support_hint:

        # list all connected devices to logfile
        # @fixme: not the best solution
        STDOUT_PRINT = False
        local_print("listing all connected devices:")

        try:
            from pynitrokey.cli import nitropy

            nitropy.commands["list"].callback()
        except Exception:
            local_print("Unable to list devices. See log for the details.")
            logger = logging.getLogger()
            logger.exception("Unable to list devices")

        STDOUT_PRINT = True

        linux = "linux" in platform.platform().lower()
        local_print(
            "",
            "-" * 80,
            "Critical error occurred, exiting now",
            "Unexpected? Is this a bug? Would you like to get support/help?",
            f"- You can report issues at: {SUPPORT_URL}",
            f"- Writing an e-mail to {SUPPORT_EMAIL} is also possible",
            f"- Please attach the log: '{LOG_FN}' with any support/help request!",
            f"- Please check if you have udev rules installed: {UDEV_URL}"
            if linux
            else "" "-" * 80,
            "",
        )
    sys.exit(ret_code)


# @fixme: consider using/wrapping click.confirm() instead of this...
class AskUser:
    """
    Asking user for input:
        `question`:       printed user question
        `options`:        `None`        -> we want some data input
                          `iter of str` -> only allow items inside iterable
        `strict`:         if `options` are used, force full match
        `repeat`:         ask `question` up to `repeat` times, if `options` are provided
        `adapt_question`: adapt user-provided `question` (add options, whitespace...),
                          set to `False`, if strictly `question` shall be used
        `hide_input`:     use 'getpass' instead of regular `input`
    """

    def __init__(
        self,
        question: str,
        options: List[str] = None,
        strict: bool = False,
        repeat: int = 3,
        adapt_question=True,
        hide_input=False,
        envvar: str = None,
    ):

        self.data = None

        self.question = question
        self.adapt_question = adapt_question
        self.final_question = question
        if self.adapt_question:
            _q = self.final_question
            # strip ending colon(s) ':' or whitespace(s) ' '
            _q = _q.strip(" ").strip(":").strip(" ").strip(":")
            if options:
                _q += (
                    f" [{'/'.join(options)}]"
                    if strict
                    else f" [{'/'.join(f'({o[0]}){o[1:]}' for o in options)}]"
                )
            _q += ": "
            self.final_question = _q

        self.options = options
        self.strict = strict
        self.repeat = repeat or 1
        self.hide_input = hide_input
        self.envvar = envvar

    @classmethod
    def yes_no(cls, what: str, strict: bool = False):
        opts = ["yes", "no"]
        return cls(what, options=opts, strict=strict).ask() == opts[0]

    @classmethod
    def strict_yes_no(cls, what: str):
        return cls.yes_no(what, strict=True)

    @classmethod
    def plain(cls, what):
        return cls(what).ask()

    @classmethod
    def hidden(cls, what):
        return cls(what, hide_input=True).ask()

    def get_input(self, pre_str=None, hide_input=None):
        pre_input_string = pre_str or self.final_question
        hide_input = hide_input if hide_input is not None else self.hide_input
        if hide_input:
            return getpass(pre_input_string)
        else:
            print(pre_input_string, end="", file=sys.stderr)
            return input(pre_input_string).strip()

    def ask(self):
        answer = None
        if self.envvar is not None:
            fromvar = os.environ.get(self.envvar)
            if fromvar is not None:
                answer = fromvar

        if answer is None:
            answer = self.get_input()

        # handle plain input request first
        if not self.options:
            self.data = answer
            return self.data

        # now `options` based
        retries = self.repeat
        while retries:
            if answer in self.options:
                self.data = answer
                return self.data

            if not self.strict:
                short_opts = {c[0].lower(): c for c in self.options}
                if len(answer) > 0:
                    self.data = short_opts.get(answer[0].lower())

                if self.data:
                    local_print(f"choosing: {self.data}")
                    return self.data

            answer = self.get_input()
            retries -= 1

        if retries == 0:
            local_critical("max tries exceeded - exiting...")

        assert self.data is None, "expecting `self.data` to be None at this point!"
        return self.data


confirm = functools.partial(click.confirm, err=True)
prompt = functools.partial(click.prompt, err=True)


<<<<<<< HEAD
@contextmanager
def confirm_keyboard_interrupt(msg: Optional[str] = None) -> Iterator[None]:
    """
    Registers a signal handler for SIGINT (i. e. Ctrl+C) that asks the user to confirm before
    raising a KeyboardInterrupt.

    If used as a context manager, it resets the signal handler after the execution.  The given
    message is appended to the confirmation prompt.
    """

    def handle_sigint(signum: int, frame: Any) -> None:
        text = "Do you really want to stop nitropy?"
        if msg:
            text += " "
            text += msg
        if confirm(text):
            raise KeyboardInterrupt

    handler = signal.signal(signal.SIGINT, handle_sigint)
    try:
        yield
    except Exception:
        raise
    finally:
        signal.signal(signal.SIGINT, handler)
=======
def require_windows_admin() -> None:
    if os.name == "nt":
        if ctypes.windll.shell32.IsUserAnAdmin() == 0:  # type: ignore
            local_print(
                "Warning: It is recommended to execute nitropy with admin privileges "
                "to be able to access Nitrokey 3 and Nitrokey FIDO 2 devices."
            )
>>>>>>> 7162b410
<|MERGE_RESOLUTION|>--- conflicted
+++ resolved
@@ -353,7 +353,6 @@
 prompt = functools.partial(click.prompt, err=True)
 
 
-<<<<<<< HEAD
 @contextmanager
 def confirm_keyboard_interrupt(msg: Optional[str] = None) -> Iterator[None]:
     """
@@ -379,12 +378,12 @@
         raise
     finally:
         signal.signal(signal.SIGINT, handler)
-=======
+
+
 def require_windows_admin() -> None:
     if os.name == "nt":
         if ctypes.windll.shell32.IsUserAnAdmin() == 0:  # type: ignore
             local_print(
                 "Warning: It is recommended to execute nitropy with admin privileges "
                 "to be able to access Nitrokey 3 and Nitrokey FIDO 2 devices."
-            )
->>>>>>> 7162b410
+            )